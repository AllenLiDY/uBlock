--- conflicted
+++ resolved
@@ -28,20 +28,6 @@
         <div id="refresh"><svg class="icon icon-reload"><use xlink:href="img/icons.svg#icon-reload"></use></svg></div>
     </div><!--no spaces--><div id="dfPane">
         <div id="firewallContainer">
-<<<<<<< HEAD
-            <div><span data-i18n="popupAnyRulePrompt"></span><span data-src="/" data-des="*" data-type="*"> </span><span data-src="." data-des="*" data-type="*"> </span></div>
-            <div><span data-i18n="popupImageRulePrompt"></span><span data-src="/" data-des="*" data-type="image"> </span><span data-src="." data-des="*" data-type="image"> </span></div>
-            <div><span data-i18n="popup3pAnyRulePrompt"></span><span data-src="/" data-des="*" data-type="3p"> </span><span data-src="." data-des="*" data-type="3p"> </span></div>
-            <div><span data-i18n="popupInlineScriptRulePrompt"></span><span data-src="/" data-des="*" data-type="inline-script"> </span><span data-src="." data-des="*" data-type="inline-script"> </span></div>
-            <div><span data-i18n="popup1pScriptRulePrompt"></span><span data-src="/" data-des="*" data-type="1p-script"> </span><span data-src="." data-des="*" data-type="1p-script"> </span></div>
-            <div><span data-i18n="popup3pScriptRulePrompt"></span><span data-src="/" data-des="*" data-type="3p-script"> </span><span data-src="." data-des="*" data-type="3p-script"> </span></div>
-            <div><span data-i18n="popup3pFrameRulePrompt"></span><span data-src="/" data-des="*" data-type="3p-frame"> </span><span data-src="." data-des="*" data-type="3p-frame"> </span></div>
-            </div>
-            <div id="saveflushButtonGroup">
-              <div id="flushRules"><svg class="icon icon-trash"><use xlink:href="img/icons.svg#icon-trash"></use></svg></div>
-              <div id="saveRules"><svg class="icon icon-lock"><use xlink:href="img/icons.svg#icon-save"></use></svg></div>
-            </div>
-=======
             <div><span data-i18n="popupAnyRulePrompt"></span><span data-src="." data-des="*" data-type="*"> </span><span data-src="/" data-des="*" data-type="*"> </span></div>
             <div><span data-i18n="popupImageRulePrompt"></span><span data-src="." data-des="*" data-type="image"> </span><span data-src="/" data-des="*" data-type="image"> </span></div>
             <div><span data-i18n="popup3pAnyRulePrompt"></span><span data-src="." data-des="*" data-type="3p"> </span><span data-src="/" data-des="*" data-type="3p"> </span></div>
@@ -49,9 +35,12 @@
             <div><span data-i18n="popup1pScriptRulePrompt"></span><span data-src="." data-des="*" data-type="1p-script"> </span><span data-src="/" data-des="*" data-type="1p-script"> </span></div>
             <div><span data-i18n="popup3pScriptRulePrompt"></span><span data-src="." data-des="*" data-type="3p-script"> </span><span data-src="/" data-des="*" data-type="3p-script"> </span></div>
             <div><span data-i18n="popup3pFrameRulePrompt"></span><span data-src="." data-des="*" data-type="3p-frame"> </span><span data-src="/" data-des="*" data-type="3p-frame"> </span></div>
-            </div><div id="saveRules" class="fa">&#xf13e;</div>
-            <div id="scopeIcons"><span> </span><span class="fa">&#xf08d;</i></span><span class="fa">&#xf0ac;</span></div>
->>>>>>> e8d54ac5
+            </div>
+            <div id="saveflushButtonGroup">
+              <div id="flushRules"><svg class="icon icon-trash"><use xlink:href="img/icons.svg#icon-trash"></use></svg></div>
+              <div id="saveRules"><svg class="icon icon-lock"><use xlink:href="img/icons.svg#icon-save"></use></svg></div>
+            </div>
+            <div id="scopeIcons"><span> </span><span><svg class="icon icon-pin"><use xlink:href="img/icons.svg#icon-pin"></use></svg></span><span><svg class="icon icon-globe"><use xlink:href="img/icons.svg#icon-globe"></use></svg></span></div>
         </div>
     </div>
 
