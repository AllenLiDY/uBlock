{
 "addons": {
  "uBlock0@raymondhill.net": {
   "updates": [
    {
<<<<<<< HEAD
     "version": "1.17.3.100",
     "applications": { "gecko": { "strict_min_version": "52" } },
     "update_info_url": "https://github.com/gorhill/uBlock/releases/tag/1.17.3rc0",
     "update_link": "https://github.com/gorhill/uBlock/releases/download/1.17.3rc0/uBlock0.firefox.signed.xpi"
=======
     "version": "1.17.3.102",
     "applications": { "gecko": { "strict_min_version": "52" } },
     "update_info_url": "https://github.com/gorhill/uBlock/releases/tag/1.17.3rc2",
     "update_link": "https://github.com/gorhill/uBlock/releases/download/1.17.3rc2/uBlock0.firefox.signed.xpi"
>>>>>>> 13f2b6b8
    }
   ]
  }
 }
}<|MERGE_RESOLUTION|>--- conflicted
+++ resolved
@@ -3,17 +3,10 @@
   "uBlock0@raymondhill.net": {
    "updates": [
     {
-<<<<<<< HEAD
-     "version": "1.17.3.100",
-     "applications": { "gecko": { "strict_min_version": "52" } },
-     "update_info_url": "https://github.com/gorhill/uBlock/releases/tag/1.17.3rc0",
-     "update_link": "https://github.com/gorhill/uBlock/releases/download/1.17.3rc0/uBlock0.firefox.signed.xpi"
-=======
      "version": "1.17.3.102",
      "applications": { "gecko": { "strict_min_version": "52" } },
      "update_info_url": "https://github.com/gorhill/uBlock/releases/tag/1.17.3rc2",
      "update_link": "https://github.com/gorhill/uBlock/releases/download/1.17.3rc2/uBlock0.firefox.signed.xpi"
->>>>>>> 13f2b6b8
     }
    ]
   }
